"""Module providing Core Modules for cosmoHammer.

This is the basis of the plugin system for :mod:`py21cmmc`.

TODO: Add description of the API of cores (and how to define new ones).
"""
import copy
import h5py
import inspect
import logging
import numpy as np
import py21cmfast as p21
import warnings
from hashlib import md5
from os import path

from . import _utils as ut

logger = logging.getLogger("21cmFAST")


class NotSetupError(AttributeError):
    """Exception for when a Core has not yet been setup."""

    def __init__(self):
        default_message = (
            "setup() must have been called on the chain to use this method/attribute!"
        )
        super().__init__(default_message)


class NotAChain(AttributeError):
    """Exception when method is called outside a :class:`LikelihoodComputationChain`."""

    def __init__(self):
        default_message = (
            "this Core or Likelihood must be part of a LikelihoodComputationChain "
            "to enable this method/attribute!"
        )
        super().__init__(default_message)


class AlreadySetupError(Exception):
    """Exception to be raised if trying to setup a core twice."""

    pass


class ModuleBase:
    """Base module for both Cores and Likelihoods."""

    # extra attributes (in addition to those passed to init) that define equality
    _extra_defining_attributes = ()

    # attributes to ignore (from those passed to init) for determining equality
    _ignore_attributes = ()

    # Cores that need to be loaded if this core is loaded. Sub-tuples in the list indicate
    # "or" relationship.
    required_cores = ()

    def __init__(self):
        self._is_setup = False

    def _check_required_cores(self):
        for rc in self.required_cores:
            # Ensure the required_core is a tuple -- we check that at least *one*
            # of the cores in the tuple is in the _cores.
            if not hasattr(rc, "__len__"):
                rc = (rc,)

            if not any(any(isinstance(m, r) for r in rc) for m in self._cores):
                raise ValueError(
                    "%s needs the %s to be loaded."
                    % (self.__class__.__name__, rc.__class__.__name__)
                )

    @property
    def chain(self):
        """Reference to the :class:`~LikelihoodComputationChain` containing this core."""
        try:
            return self._LikelihoodComputationChain
        except AttributeError:
            raise NotAChain

    @property
    def parameter_names(self):
        """Names of the parameters of the full chain."""
        return getattr(self.chain.params, "keys", [])

    def __eq__(self, other):
        """Compare this to another object for equality."""
        if self.__class__.__name__ != other.__class__.__name__:
            return False

        args = []
        for cls in self.__class__.mro():
            args += inspect.getfullargspec(cls.__init__).args

        args = tuple(set(args))

        for arg in args + self._extra_defining_attributes:

            if arg == "self" or arg in self._ignore_attributes:
                continue

            try:
                if hasattr(self, "_" + arg):
                    if getattr(self, "_" + arg) != getattr(other, "_" + arg):
                        return False
                elif hasattr(self, arg):
                    if getattr(self, arg) != getattr(other, arg):
                        return False
                else:
                    logger.warning(f"parameter {arg} not found in instance")

            except ValueError:
                logger.warning(
                    f"parameter {arg} has type which does not allow for comparison"
                )

        return True

    @property
    def _cores(self):
        """List of all loaded cores."""
        return self.chain.getCoreModules()

    @property
    def _rq_cores(self):
        """List of all loaded cores that are in the requirements, in order of the requirements."""
        req = ut.flatten(self.required_cores)
        return tuple(core for core in self._cores for r in req if isinstance(core, r))

    @property
    def core_primary(self):
        """The first core that appears in the requirements."""
        return self._rq_cores[0] if self._rq_cores else self._cores[0]

    def setup(self):
        """Perform any post-init setup of the object."""
        self._check_required_cores()


class CoreBase(ModuleBase):
    """Base module for all cores."""

    def __init__(self, store=None):
        super().__init__()
        self.store = store or {}

    def _check_required_cores(self):
        for core in self._cores:
            for rc in self.required_cores:
                if core.__class__.__name__ == rc.__class__.__name__:
                    break
                if core.__class__.__name__ == self.__class__.__name__:
                    raise ValueError(
                        "{this} requires {that} to be loaded.".format(
                            this=self.__class__.__name__, that=rc.__class__.__name__
                        )
                    )

    def prepare_storage(self, ctx, storage):
        """Add variables to dict which cosmoHammer will automatically store with the chain."""
        for name, storage_function in self.store.items():
            try:
                storage[name] = storage_function(ctx)
            except Exception:
                logger.error(
                    "Exception while trying to evaluate storage function %s" % name
                )
                raise

    def build_model_data(self, ctx):
        """
        Construct model data and place it in the context.

        The data generated by this method should ideally be *deterministic*, so that
        input parameters (which are inherently contained in the `ctx` object) map
        uniquely to output data. The addition of stochasticity in order to produce mock
        data is done in the :meth:`~convert_model_to_mock` method. All data necessary to
        fully evaluate probabilities of mock data from the model data should be
        determined in this method (including model uncertainties, if applicable).

        Parameters
        ----------
        ctx : dict-like
            The context, from which parameters are accessed.

        Returns
        -------
        dct : dict
            A dictionary of data which was simulated.
        """
        pass

    def convert_model_to_mock(self, ctx):
        """
        Generate random mock data.

        Given a context object containing data from :meth:`~build_model_data`, generate
        random mock data, which should represent an exact forward-model of the process
        under investigation.

        Parameters
        ----------
        ctx : dict-like
            The context, from which parameters and other simulated model data can be accessed.
        """
        pass

    def simulate_mock(self, ctx):
        """Generate all mock data and add it to the context."""
        self.build_model_data(ctx)
        self.convert_model_to_mock(ctx)

    def __call__(self, ctx):
        """Call the class.

        By default, it will just build model data, with no stochasticity.
        """
        self.build_model_data(ctx)


class CoreCoevalModule(CoreBase):
    """A Core Module which evaluates coeval cubes at given redshift.

    On each iteration, this module will add to the context:

    * ``init``: an :class:`~py21cmmc._21cmfast.wrapper.InitialConditions` instance
    * ``perturb``: a :class:`~py21cmmc._21cmfast.wrapper.PerturbedField` instance
    * ``xHI``: an :class:`~py21cmmc._21cmfast.wrapper.IonizedBox` instance
    * ``brightness_temp``: a :class:`~py21cmmc._21cmfast.wrapper.BrightnessTemp` instance

    Parameters
    ----------
    redshift : float or array_like
         The redshift(s) at which to evaluate the coeval cubes.
    user_params : dict or :class:`~py21cmfast.UserParams`
        Parameters affecting the overall dimensions of the cubes.
    flag_options : dict or :class:`~py21cmfast.FlagOptions`
        Options affecting choices for how the reionization is calculated.
    astro_params : dict or :class:`~py21cmfast.AstroParams`
        Astrophysical parameters of reionization.

        .. note:: None of the parameters provided here affect the *MCMC* as such; they
              merely provide a background model on which the MCMC will be performed.
              Thus for example, passing ``HII_EFF_FACTOR=30`` in ``astro_params`` here
              will be over-written per-iteration if ``HII_EFF_FACTOR`` is also passed as
              a ``parameter`` to an MCMC routine using this core module.

    cosmo_params : dict or :class:`~py21cmfast.CosmoParams`
        Cosmological parameters of the simulations. Like ``astro_params``, these
        are the *fiducial* parameters, but may be updated during an MCMC.
    regenerate : bool, optional
        Whether to force regeneration of simulations, even if matching cached data is found.
    do_spin_temp: bool, optional
        Whether to use spin temperature in the calculation, or assume the saturated limit.
    z_step_factor: float, optional
        How large the logarithmic steps between redshift are (if required).
    z_heat_max: float, optional
        Controls the global `Z_HEAT_MAX` parameter, which specifies the maximum redshift
        up to which heating sources are required to specify the ionization field. Beyond
        this, the ionization field is specified directly from the perturbed density field.
    ctx_variables : list of str, optional
            A list of strings. The strings must correspond to any (pickleable) member of
            :class:`py21cmfast.Coeval`. These will be stored in the context on every iteration. Omitting as many as
            possible is useful in that it reduces the memory that needs to be transmitted to each process. Furthermore,
            in-built pickling has a restriction that arrays cannot be larger than 4GiB, which can be
            easily over-run. Some typical options are:
            * "brightness_temp"
            * "xH_box"
            * "density"
            * "velocity"
            * "Gamma12_box"
    initial_conditions_seed : int, optional
        If not `change_seeds_every_iter`, then this will define the random seed on which
        the initial conditions for _all_ iterations is based. By default, a seed will be
        chosen at random, _unless_ initial conditions exist in cache that match the
        parameters of this instance (and ``regenerate`` is False). In this case, the
        seed of the existing box will be adopted.

    Other Parameters
    ----------------
    store :  dict, optional
        The (derived) quantities/blobs to store in the MCMC chain, default empty. See
        Notes below for details.
    cache_dir : str, optional
        The directory in which to search for the boxes and write them. By default, this
        is the directory given by ``direc`` in the configuration file,
        ``~/.21CMMC/config.yml``. Note that for *reading* data, while the specified
        ``direc`` is searched first, the default directory will *also* be searched if no
        appropriate data is found in ``direc``.
    cache_ionize : bool, optional
        Whether to cache ionization data sets (done before parameter retention step).
        Default False.


    Notes
    -----
    The ``store`` keyword is a dictionary, where each key specifies the name of the
    resulting data entry in the samples object, and the value is a callable which
    receives the ``context``, and returns a value from it.

    .. note:: the ``store`` callable is saved to the core instance, which must be
              pickleable in order to use multiprocessing. Thus it is generally unwise
              to use a ``lambda`` function as the callable.

    This means that the context can be inspected and arbitrarily summarised before
    storage. In particular, this allows for taking slices of arrays and saving them. One
    thing to note is that the context is dictionary-like, but is not a dictionary. The
    elements of the context are only available by using the ``get`` method, rather than
    directly subscripting the object like a normal dictionary.

    .. warning:: Only scalars and arrays are supported for storage in the chain itself.
    """

    _ignore_attributes = ["keep_data_in_memory"]

    def __init__(
        self,
        redshift,
        user_params=None,
        flag_options=None,
        astro_params=None,
        cosmo_params=None,
        regenerate=True,
        change_seed_every_iter=False,
        ctx_variables=("brightness_temp", "xH_box"),
        initial_conditions_seed=None,
        global_params=None,
        **io_options,
    ):
        super().__init__(io_options.get("store", None))

        self.redshift = redshift
        if not hasattr(self.redshift, "__len__"):
            self.redshift = [self.redshift]

        self.user_params = p21.UserParams(user_params)
        self.flag_options = p21.FlagOptions(flag_options)
        self.astro_params = p21.AstroParams(astro_params)
        self.cosmo_params = p21.CosmoParams(cosmo_params)
        self.change_seed_every_iter = change_seed_every_iter
        self.initial_conditions_seed = initial_conditions_seed

        self.regenerate = regenerate
        self.ctx_variables = ctx_variables

        self.global_params = global_params or {}

        self.io_options = {
            "store": {},  # (derived) quantities to store in the MCMC chain.
            "cache_dir": None,  # where full data sets will be written/read from.
            "cache_mcmc": False,  # whether to cache ionization data sets
            # (done before parameter retention step)
        }

        self.io_options.update(io_options)

        if self.initial_conditions_seed and self.change_seed_every_iter:
            logger.warning(
                "Attempting to set initial conditions seed while desiring to change seeds every "
                "iteration. Unsetting initial conditions seed."
            )
            self.initial_conditions_seed = None

    def setup(self):
        """
        Perform setup of the core.

        Notes
        -----
        This method is called automatically by its parent
        :class:`~LikelihoodComputationChain`, and should not be invoked directly.
        """
        super().setup()

        # If the chain has different parameter truths, we want to use those for our defaults.
        self.astro_params, self.cosmo_params = self._update_params(
            self.chain.createChainContext().getParams()
        )

        # Here we save to disk the full default realization.
        # The init and perturb boxes here can usually be re-used, and the box serves
        # as a nice thing to compare to after MCMC.
        # If modifying cosmo, we don't want to do this, because we'll create them
        # on the fly on every iteration.
        if (
            all(p not in self.cosmo_params.self.keys() for p in self.parameter_names)
            and not self.change_seed_every_iter
        ):
            logger.info("Initializing default boxes for the entire chain.")
            coeval = p21.run_coeval(
                redshift=self.redshift,
                user_params=self.user_params,
                cosmo_params=self.cosmo_params,
                astro_params=self.astro_params,
                flag_options=self.flag_options,
                write=True,
                regenerate=self.regenerate,
                direc=self.io_options["cache_dir"],
                random_seed=self.initial_conditions_seed,
                **self.global_params,
            )

            # update the seed
            self.initial_conditions_seed = coeval[0].random_seed

            logger.info("Initialization done.")

    def build_model_data(self, ctx):
        """Compute all data defined by this core and add it to the context."""
        # Update parameters
        logger.debug(f"Updating parameters: {ctx.getParams()}")
        astro_params, cosmo_params = self._update_params(ctx.getParams())
        logger.debug(f"AstroParams: {astro_params}")
        logger.debug(f"CosmoParams: {cosmo_params}")

        # Call C-code
        coeval = p21.run_coeval(
            redshift=self.redshift,
            astro_params=astro_params,
            cosmo_params=cosmo_params,
            flag_options=self.flag_options,
            user_params=self.user_params,
            regenerate=False,
            random_seed=self.initial_conditions_seed,
            write=self.io_options["cache_mcmc"],
            direc=self.io_options["cache_dir"],
            **self.global_params,
        )

        logger.debug(f"Adding {self.ctx_variables} to context data")
        for key in self.ctx_variables:
            try:
                ctx.add(key, [getattr(c, key) for c in coeval])
            except AttributeError:
                raise ValueError(f"ctx_variable {key} not an attribute of Coeval")

    def _update_params(self, params):
        """
        Update all the parameter structures which get passed to the driver, for one iteration.

        Parameters
        ----------
        params :
            Parameter object from cosmoHammer
        """
        ap_dict = copy.copy(self.astro_params.self)
        cp_dict = copy.copy(self.cosmo_params.self)

        ap_dict.update(
            **{
                k: getattr(params, k)
                for k, v in params.items()
                if k in self.astro_params.defining_dict
            }
        )
        cp_dict.update(
            **{
                k: getattr(params, k)
                for k, v in params.items()
                if k in self.cosmo_params.defining_dict
            }
        )

        return p21.AstroParams(**ap_dict), p21.CosmoParams(**cp_dict)


class CoreLightConeModule(CoreCoevalModule):
    """
    Core module for evaluating lightcone simulations.

    See :class:`~CoreCoevalModule` for info on all parameters, which are identical to
    this class, with the exception of `redshift`, which in this case must be a scalar.

    This module will add the following quantities to the context:

    * ``lightcone``: a :class:`~py21cmfast.LightCone` instance.
    """

    def __init__(self, *, max_redshift=None, **kwargs):
        if "ctx_variables" in kwargs:
            warnings.warn(
                "ctx_variables does not apply to the lightcone module (at least not yet). It will "
                "be ignored."
            )

        super().__init__(**kwargs)
        self.max_redshift = max_redshift

    def setup(self):
        """Setup the chain."""
        # If the chain has different parameter truths, we want to use those for our defaults.
        self.astro_params, self.cosmo_params = self._update_params(
            self.chain.createChainContext().getParams()
        )

        # Here we save to disk the full default realization.
        # The init and perturb boxes here can usually be re-used, and the box serves
        # as a nice thing to compare to after MCMC.
        # If modifying cosmo, we don't want to do this, because we'll create them
        # on the fly on every iteration.
        if (
            all(p not in self.cosmo_params.self.keys() for p in self.parameter_names)
            and not self.change_seed_every_iter
        ):
            logger.info("Initializing default boxes for the entire chain.")
            lightcone_quantities = (
                "brightness_temp",
                "xH_box",
                "temp_kinetic_all_gas",
                "Gamma12_box",
                "density",
                "MFP_box",
                "temp_kinetic_all_gas",
                "Nion_box",
                "Nrec_box",
            )
            lightcone = p21.run_lightcone(
                redshift=self.redshift[0],
                max_redshift=self.max_redshift,
                user_params=self.user_params,
                cosmo_params=self.cosmo_params,
                astro_params=self.astro_params,
                flag_options=self.flag_options,
                write=True,
                regenerate=self.regenerate,
                direc=self.io_options["cache_dir"],
                random_seed=self.initial_conditions_seed,
                lightcone_quantities=lightcone_quantities,
                global_quantities=lightcone_quantities,
                **self.global_params,
            )

            # update the seed
            self.initial_conditions_seed = lightcone.random_seed

            logger.info("Initialization done.")

    def build_model_data(self, ctx):
        """Compute all data defined by this core and add it to the context."""
        # Update parameters
        astro_params, cosmo_params = self._update_params(ctx.getParams())

        # TODO: make it a option that users can decide
        lightcone_quantities = (
            "brightness_temp",
            "xH_box",
            "temp_kinetic_all_gas",
            "Gamma12_box",
            "density",
            "MFP_box",
            "temp_kinetic_all_gas",
            "Nion_box",
            "Nrec_box",
        )

        # Call C-code
        try:
            lightcone = p21.run_lightcone(
                redshift=self.redshift[0],
                max_redshift=self.max_redshift,
                astro_params=astro_params,
                flag_options=self.flag_options,
                cosmo_params=cosmo_params,
                user_params=self.user_params,
                regenerate=False,
                random_seed=self.initial_conditions_seed,
                write=self.io_options["cache_mcmc"],
                direc=self.io_options["cache_dir"],
                lightcone_quantities=lightcone_quantities,
                global_quantities=lightcone_quantities,
                **self.global_params,
            )
        except Exception:
            lightcone = None

        ctx.add("lightcone", lightcone)


class CoreLuminosityFunction(CoreCoevalModule):
    r"""A Core Module that produces model luminosity functions at a range of redshifts.

    Parameters
    ----------
    sigma : float, callable, list of callables, or array_like
        The standard deviation on the luminosity function measurement. If a float,
        it is considered to be the standard deviation for all redshifts and luminosity
        bins. If a 1D array, it is assumed to be a function of luminosity, and must
        have the same length as the output luminosity from
        :func:`py21cmfast.wrapper.compute_luminosity_function`. If a callable,
        assumed to take a single argument -- a UV magitude array -- and return the
        standard deviation (the same for all redshifts). If a list of callables, must
        be the same length as redshift, with each callable having the same signature
        as already described. If a 2D array, must have shape ``(n_redshifts, n_luminosity_bins)``.

    Other Parameters
    ----------------
    \*\*kwargs :
        All other parameters are the same as :class:`CoreCoevalModule`.
    """

    def __init__(self, sigma=None, name="", n_muv_bins=100, **kwargs):
        self._sigma = sigma
        self.name = str(name)
        self.n_muv_bins = n_muv_bins
        super().__init__(**kwargs)

    def setup(self):
        """Run post-init setup."""
        CoreBase.setup(self)

        # If the chain has different parameter truths, we want to use those for our defaults.
        self.astro_params, self.cosmo_params = self._update_params(
            self.chain.createChainContext().getParams()
        )

    def run(self, astro_params, cosmo_params):
        """Return the luminosity function for given parameters."""
        return p21.compute_luminosity_function(
            redshifts=self.redshift,
            astro_params=astro_params,
            flag_options=self.flag_options,
            cosmo_params=cosmo_params,
            user_params=self.user_params,
            nbins=self.n_muv_bins,
        )

    def build_model_data(self, ctx):
        """Compute all data defined by this core and add it to the context."""
        # Update parameters
        astro_params, cosmo_params = self._update_params(ctx.getParams())

        # Call C-code
        Muv, mhalo, lfunc = self.run(astro_params, cosmo_params)

        Muv = [m[~np.isnan(lf)] for lf, m in zip(lfunc, Muv)]
        mhalo = [m[~np.isnan(lf)] for lf, m in zip(lfunc, mhalo)]
        lfunc = [m[~np.isnan(lf)] for lf, m in zip(lfunc, lfunc)]

        ctx.add(
            "luminosity_function" + self.name,
            {"Muv": Muv, "mhalo": mhalo, "lfunc": lfunc},
        )

    @property
    def sigma(self):
        """Either a list of callables, or list/array of arrays. Length n_redshifts."""
        if self._sigma is None:
            return None

        if not hasattr(self._sigma, "__len__") or len(self._sigma) != len(
            self.redshift
        ):
            return [self._sigma] * len(self.redshift)
        else:
            return self._sigma

    def convert_model_to_mock(self, ctx):
        """Update context entries for luminosity function to have randomness."""
        if self.sigma is None:
            raise ValueError("Cannot create a mock with sigma=None!")

        lfunc = ctx.get("luminosity_function" + self.name)["lfunc"]
        muv = ctx.get("luminosity_function" + self.name)["Muv"]

        for i, s in enumerate(self.sigma):  # each redshift
            try:
                lfunc[i] += np.random.normal(loc=0, scale=s(muv), size=len(lfunc[i]))
            except TypeError:

                lfunc[i] += np.random.normal(loc=0, scale=s, size=len(lfunc[i]))


class CoreForest(CoreLightConeModule):
    r"""A Core Module that produces model effective optical depth at a range of redshifts.

    name : str
        The name used to match the likelihood

    observation : str
        The observation that is used to construct the tau_eff statisctic.
        Currently, only bosman_optimistic and bosman_pessimistic are provided for Bosman+18,
        and xqr30 for Bosman+21.

    n_realization : int
        The number of realizations to evaluate the error covariance matrix, default is 150.

    bin_size : float
        The bin size for calculating effective optical depth, default is 50 / hlittle

    redshift_bin : bool
        Whether or not the bin size is in redshift, default is False.

    mean_flux : float
        The mean flux (usually from observation) used to rescale the modelling results.
        If not provided, the modelled mean flux will be rescaled according to input parameters
        log10_f_rescale and f_rescale_slope.

    even_spacing : bool
        Whether or not to do different realizations by having even space, default is True.

    seed : int
        The randome seed for doing realizations, default if 1993. This is only needed when even_spacing is False.

    Other Parameters
    ----------------
    \*\*kwargs :
        All other parameters are the same as :class:`CoreCoevalModule`.
    """

    def __init__(
        self,
        name="",
        observation="bosman_optimistic",
        n_realization=150,
        bin_size=None,
        redshift_bin=False,
        mean_flux=None,
        even_spacing=True,
        seed=1993,
        **kwargs,
    ):
        self.name = str(name)
        self.observation = str(observation)
        self.n_realization = n_realization
        self.bin_size = bin_size
        self.redshift_bin = redshift_bin
        self.mean_flux = mean_flux
        self.even_spacing = even_spacing
        self.seed = seed
        super().__init__(**kwargs)

        if self.bin_size is None:
            self.bin_size = 50 / self.cosmo_params.hlittle

        if self.redshift_bin and self.bin_size > 2:
            logger.warning(
                "You asked for a bin size of %f in redshift, for real?" % self.bin_size
            )

        if not self.redshift_bin and self.bin_size < 10:
            logger.warning(
                "You asked for a bin size of %f in comoving, for real?" % self.bin_size
            )

        if (
            self.observation == "bosman_optimistic"
            or self.observation == "bosman_pessimistic"
        ):
            data = np.load(
                path.join(path.dirname(__file__), "data/Forests/Bosman18/data.npz"),
                allow_pickle=True,
            )
            targets = (data["zs"] > self.redshift[0] - 0.1) * (
                data["zs"] <= self.redshift[0] + 0.1
            )
            self.nlos = sum(targets)
        elif self.observation == "xqr30":
            filename = "z%s.npy" % (str(self.redshift[0]).replace(".", "pt"))
            data = np.load(
                path.join(
                    path.dirname(__file__),
                    "data/Forests/Bosman21/tau_eff/%s" % filename,
                ),
                allow_pickle=True,
            )
            self.fbias_FGPA = np.load(
                path.join(
                    path.dirname(__file__),
                    "data/Forests/Bosman21/fbias_FGPA/%s" % filename,
                ),
                allow_pickle=True,
            )
            self.nlos = len(data["zs"])
        else:
            raise NotImplementedError("Use bosman_optimistic or bosman_pessimistic!")
        logger.debug(
            "doing %s at z=%.1f, %d los"
            % (self.observation, self.redshift[0], self.nlos)
        )

        if self.even_spacing:
            if self.nlos * self.n_realization > self.user_params.HII_DIM ** 2:
                raise ValueError(
                    "You asked for %d realizations with even_spacing, larger than what the box has (Total los / needed los = %d / %d)! Increase HII_DIM!"
                    % (self.n_realization, self.user_params.HII_DIM ** 2, self.nlos)
                )
        else:
            if self.nlos * self.n_realization > self.user_params.HII_DIM ** 2:
                logger.warning(
                    "You asked for %d realizations with even_spacing, larger than what the box has (Total los / needed los = %d / %d)! Increase HII_DIM otherwise Cosmic Variance can be underestiamted!"
                    % (self.nlos, self.user_params.HII_DIM ** 2, self.nlos)
                )
            if self.nlos > self.user_params.HII_DIM ** 2:
                raise ValueError(
                    "You asked for %d los without even_spacing, larger than what the box has (%d)! Increase HII_DIM!"
                    % (self.nlos, self.user_params.HII_DIM ** 2)
                )

    def setup(self):
        """Run post-init setup."""
        CoreBase.setup(self)

    def tau_GP(self, gamma_bg, delta, temp, redshifts):
        r"""Calculating the lyman-alpha optical depth in each pixel using the fluctuating GP approximation.

        Parameters
        ----------
        gamma_bg : float or array_like
            The background photonionization rate in units of 1e-12 s**-1

        delta : float or array_like
            The underlying overdensity

        temp : float or array_like
            The kinectic temperature of the gas in 1e4 K

        redshifts : float or array_like
            Correspoding redshifts along the los
        """
        gamma_local = np.zeros_like(gamma_bg)
        residual_xHI = np.zeros_like(gamma_bg, dtype=np.float64)

        flag_neutral = gamma_bg == 0
        flag_zerodelta = delta == 0

        if gamma_bg.shape != redshifts.shape:
            redshifts = np.tile(redshifts, (*gamma_bg.shape[:-1], 1))

        delta_ss = (
            2.67e4 * temp ** 0.17 * (1.0 + redshifts) ** -3 * gamma_bg ** (2.0 / 3.0)
        )
        gamma_local[~flag_neutral] = gamma_bg[~flag_neutral] * (
            0.98
            * (
                (1.0 + (delta[~flag_neutral] / delta_ss[~flag_neutral]) ** 1.64)
                ** -2.28
            )
            + 0.02 * (1.0 + (delta[~flag_neutral] / delta_ss[~flag_neutral])) ** -0.84
        )

        Y_He = 0.245
        # TODO: use global_params
        residual_xHI[~flag_zerodelta] = 1 + gamma_local[~flag_zerodelta] * 1.0155e7 / (
            1.0 + 1.0 / (4.0 / Y_He - 3)
        ) * temp[~flag_zerodelta] ** 0.75 / (
            delta[~flag_zerodelta] * (1.0 + redshifts[~flag_zerodelta]) ** 3
        )
        residual_xHI[~flag_zerodelta] = residual_xHI[~flag_zerodelta] - np.sqrt(
            residual_xHI[~flag_zerodelta] ** 2 - 1.0
        )

        return (
            7875.053145028655
            / (
                self.cosmo_params.hlittle
                * np.sqrt(
                    self.cosmo_params.OMm * (1.0 + redshifts) ** 3
                    + self.cosmo_params.OMl
                )
            )
            * delta
            * (1.0 + redshifts) ** 3
            * residual_xHI
        )

    def find_n_rescale(self, tau, mean_fluxave_target):
        """Find the rescaling factor so that the mean transmission equal to observations."""
        # Newton-Raphson method
        x = 1
        Ntry = 0
        while np.abs(np.mean(np.exp(-tau * x)) / mean_fluxave_target - 1) > 1e-2:
            f_x = np.mean(np.exp(-tau * x)) - mean_fluxave_target
            f_prime_x = np.min([-1e-10, np.mean(-tau * np.exp(-tau * x))])
            x -= f_x / f_prime_x
            if x < 0:
                x = 0
            Ntry += 1
            if Ntry > 1e3:
                break
                raise RuntimeError("I've tried too many times...", x, f_x, f_prime_x)
        return x

    def build_model_data(self, ctx):
        """Compute all data defined by this core and add it to the context."""
        astro_params, cosmo_params = self._update_params(ctx.getParams())

        lc = ctx.get("lightcone")
        if lc is None:
            logger.warning("CoreForest: no lightcone!")
            tau_eff = None
            ctx.add("tau_eff_%s" % self.name, tau_eff)
        else:
            lightcone_redshifts = lc.lightcone_redshifts
            lightcone_distances = lc.lightcone_distances
            total_los = lc.user_params.HII_DIM ** 2

            if not self.redshift_bin:
                index_right_lc = np.where(
                    lightcone_distances
                    > (
                        lightcone_distances[
                            np.where(lightcone_redshifts > self.redshift[0])[0][0]
                        ]
                        + self.bin_size / 2
                    )
                )[0][0]
                index_left_lc = np.where(
                    lightcone_distances
                    > (
                        lightcone_distances[
                            np.where(lightcone_redshifts > self.redshift[0])[0][0]
                        ]
                        - self.bin_size / 2
                    )
                )[0][0]
                if index_left_lc == 0:
                    logger.warning(
                        "stepping out of the lightcone redshift range, go lower!"
                    )
                    # TODO here should give a warning!
                    index_right_lc = np.where(
                        lightcone_distances > (lightcone_distances[0] + self.bin_size)
                    )[0][0]
            else:
                index_right_lc = np.where(
                    lightcone_redshifts > self.redshift[0] + self.bin_size / 2
                )[0][0]
                index_left_lc = np.where(
                    lightcone_redshifts > self.redshift[0] - self.bin_size / 2
                )[0][0]
                if index_left_lc == 0:
                    logger.warning(
                        "stepping out of the lightcone redshift range, go lower!"
                    )
                    # TODO here should give a warning!
                    index_right_lc = np.where(
                        lightcone_redshifts > lightcone_redshifts[0] + self.bin_size
                    )

            # select a few number of the los according to the observation
            tau_eff = np.zeros([self.n_realization, self.nlos])

            fbias = 1
            if self.observation == "xqr30":
                index = np.where(np.asarray(lc.node_redshifts) < self.redshift[0])[0][0]
                filling_factor = lc.global_xH[index] * (
                    lc.node_redshifts[index - 1] - self.redshift[0]
                ) + lc.global_xH[index - 1] * (
                    self.redshift[0] - lc.node_redshifts[index]
                )
                ctx.add("filling_factor_%s" % self.name, filling_factor)
                if not self.mean_flux:
                    if filling_factor > 0.7:
                        fbias = self.fbias_FGPA[7]
                    else:
                        index_left = int(filling_factor * 10)
                        index_right = index_left + 1
                        fbias = self.fbias_FGPA[index_left] * (
                            index_right - filling_factor * 10
                        ) + self.fbias_FGPA[index_right] * (
                            filling_factor * 10 - index_left
                        )
                logger.debug(
                    "doing xqr30 at z=%.1f with filling factor of %.2f and fbias of %.2f"
                    % (self.redshift[0], filling_factor, fbias)
                )

            if not self.mean_flux:
                if not hasattr(ctx.getParams(), "log10_f_rescale"):
                    logger.warning(
                        "missing input hyper parameter, log10_f_rescale, assigning 0!"
                    )
                    f_rescale = 1
                else:
                    f_rescale = 10 ** ctx.getParams().log10_f_rescale

<<<<<<< HEAD
                if not hasattr(ctx.getParams(), "f_rescale_slope"):
                    logger.warning(
                        "missing input hyper parameter, f_rescale_slope, assigning 0!"
                    )
                else:
                    f_rescale += (
                        self.redshift[0] - 5.7
                    ) * ctx.getParams().f_rescale_slope

            for jj in range(self.n_realization):
                if self.even_spacing:
                    gamma_bg = lc.Gamma12_box[
                        :, :, index_left_lc:index_right_lc
                    ].reshape([total_los, index_right_lc - index_left_lc])[
                        jj :: int(total_los / self.nlos)
                    ][
                        : self.nlos
                    ]
                    delta = (
                        lc.density[:, :, index_left_lc:index_right_lc].reshape(
                            [total_los, index_right_lc - index_left_lc]
                        )[jj :: int(total_los / self.nlos)][: self.nlos]
                        + 1.0
                    )
                    temp = (
                        lc.temp_kinetic_all_gas[
                            :, :, index_left_lc:index_right_lc
                        ].reshape([total_los, index_right_lc - index_left_lc])[
                            jj :: int(total_los / self.nlos)
                        ][
                            : self.nlos
                        ]
                        / 1e4
                    )
                else:
                    rng = np.random.default_rng(self.seed + jj)
                    random_index = rng.choice(
                        self.user_params.HII_DIM ** 2, size=self.nlos, replace=False
                    )
                    random_ii = (random_index / self.user_params.HII_DIM).astype(int)
                    random_jj = random_index % self.user_params.HII_DIM
                    gamma_bg = lc.Gamma12_box[
                        random_ii, random_jj, index_left_lc:index_right_lc
                    ]
                    delta = (
                        lc.density[random_ii, random_jj, index_left_lc:index_right_lc]
                        + 1.0
                    )
                    temp = (
                        lc.temp_kinetic_all_gas[
                            random_ii, random_jj, index_left_lc:index_right_lc
                        ]
                        / 1e4
                    )

                tau_lyman_alpha = self.tau_GP(
                    gamma_bg,
                    delta,
                    temp,
                    lightcone_redshifts[index_left_lc:index_right_lc],
                )

                if self.mean_flux:
                    f_rescale = self.find_n_rescale(tau_lyman_alpha, self.mean_flux)

                tau_eff[jj] = -np.log(
                    np.mean(np.exp(-tau_lyman_alpha * f_rescale * fbias), axis=1)
                )
            ctx.add("tau_eff_%s" % self.name, tau_eff)
            self.save(ctx)

    def save(self, ctx):
        """Save outputs and astro_params details."""
        lc = ctx.get("lightcone")
        params = ctx.getParams()
        filename = md5(str(params).replace("\n", "").encode()).hexdigest()
        logger.debug(f"parameters: {params}, filename: {filename}")

        with h5py.File("output/run_%s.hdf5" % filename, "a") as f:
            f.create_dataset(
                "tau_eff_%s" % self.name,
                data=ctx.get("tau_eff_%s" % self.name),
                shape=(self.n_realization, self.nlos),
                dtype="float",
            )
            if f.get("node_redshifts") is None:
                f.create_dataset(
                    "node_redshifts",
                    data=lc.node_redshifts,
                    dtype="float",
                )
                f.create_dataset(
                    "global_xH",
                    data=lc.global_xH,
                    dtype="float",
                )
                f.create_dataset(
                    "global_Gamma12",
                    data=lc.global_Gamma12,
                    dtype="float",
                )
                f.create_dataset(
                    "global_MFP",
                    data=lc.global_MFP,
                    dtype="float",
                )
                f.create_dataset(
                    "global_temp_kinetic_all_gas",
                    data=lc.global_temp_kinetic_all_gas,
                    dtype="float",
                )
                f.create_dataset(
                    "global_Nion",
                    data=lc.global_Nion,
                    dtype="float",
                )
                f.create_dataset(
                    "global_Nrec",
                    data=lc.global_Nrec,
                    dtype="float",
                )
                f.create_dataset(
                    "Nion",
                    data=lc.Nion_acg,
                    dtype="float",
                )
                grp = f.create_group("params")
                for kk, v in getattr(lc, "astro_params").__dict__.items():
                    if v is None:
                        continue
                    else:
                        grp.attrs[kk] = v
                    grp.attrs["log10_f_rescale"] = params.log10_f_rescale
                    grp.attrs["f_rescale_slope"] = params.f_rescale_slope

                f.attrs["random_seed"] = ctx.get("lightcone").random_seed
=======
            tau_eff[jj] = -np.log(np.mean(np.exp(-tau_lyman_alpha * f_rescale), axis=1))
        ctx.add("tau_eff_%s" % self.name, tau_eff)


class CoreCMB(CoreBase):
    r"""A Core Module that computes Cl^TT,TE,EE and phiphi (the lensing potentials).

    Notes
    -----
    This core calls the CLASS CMB code and takes as an input the reionization history from 21cmFAST and a few cosmological parameters.

    Parameters
    ----------
    z_extrap_min : float
        Minimal z for reionization in CLASS. It should basically always be set to 0.

    z_extrap_max : float
        Maximal z for reionization in CLASS. It depends on the reionization model.

    z_HeI : float
        Redshift of the first helium reionization. CLASS models helium reionzation with a tanh centered around zHeI.

    z_HeII : float
        Redshift of the second helium reionization. CLASS models helium reionzation with a tanh centered around zHeII.

    use_21cmfast : float
        Whether or not using EoR history from 21cmfast.
    """

    def __init__(
        self,
        verbose=0,
        z_extrap_min=0,
        z_extrap_max=20,
        z_HeI=4,
        z_HeII=3,
        use_21cmfast=True,
        user_params=None,
        flag_options=None,
        astro_params=None,
        cosmo_params=None,
        regenerate=True,
        change_seed_every_iter=False,
        ctx_variables=("brightness_temp", "xH_box"),
        initial_conditions_seed=None,
        global_params=None,
        **io_options,
    ):

        super().__init__(io_options.get("store", None))

        if not use_21cmfast:
            self.user_params = p21.UserParams(user_params)
            self.flag_options = p21.FlagOptions(flag_options)
            self.astro_params = p21.AstroParams(astro_params)
            self.cosmo_params = p21.CosmoParams(cosmo_params)
            self.change_seed_every_iter = change_seed_every_iter
            self.initial_conditions_seed = initial_conditions_seed

            self.regenerate = regenerate
            self.ctx_variables = ctx_variables

            self.global_params = global_params or {}

            self.io_options = {
                "store": {},  # (derived) quantities to store in the MCMC chain.
                "cache_dir": None,  # where full data sets will be written/read from.
                "cache_mcmc": False,  # whether to cache ionization data sets
                # (done before parameter retention step)
            }

            self.io_options.update(io_options)

        try:
            from classy import Class

            if verbose > 0:
                print("import CLASS")
            global cosmo
            cosmo = Class()
            self.verbose = verbose
            self.z_extrap_min = z_extrap_min
            self.z_extrap_max = z_extrap_max
            self.z_HeI = z_HeI
            self.z_HeII = z_HeII
            self.use_21cmfast = use_21cmfast
        except ImportError:
            raise ImportError(
                "You must have compiled the classy.pyx file. Please go to "
                + "/path/to/class/python and run the command\n "
                + "python setup.py build"
            )

    def setup(self):
        """Perform any post-init setup of the object."""
        super().setup()

    def _update_params(self, params):
        """
        Update all the parameter structures which get passed to the driver, for one iteration.

        Parameters
        ----------
        params :
            Parameter object from cosmoHammer
        """
        ap_dict = copy.copy(self.astro_params.self)
        cp_dict = copy.copy(self.cosmo_params.self)

        ap_dict.update(
            **{
                k: getattr(params, k)
                for k, v in params.items()
                if k in self.astro_params.defining_dict
            }
        )
        cp_dict.update(
            **{
                k: getattr(params, k)
                for k, v in params.items()
                if k in self.cosmo_params.defining_dict
            }
        )

        return p21.AstroParams(**ap_dict), p21.CosmoParams(**cp_dict)

    def build_model_data(self, ctx):
        """Compute the CMB power spectra from a ionization history."""
        # option for class z_class_min = self.z_extrap_min
        z_HeI = self.z_HeI  # 4
        z_HeII = self.z_HeII  # 3
        z_class_max = self.z_extrap_max
        z_xe_0 = (
            z_class_max + 1
        )  # xe is set to 0 at z=z_xe_0. placeholder: will be overwritten by recombination table in class.

        # Extract relevant info from the context.
        if self.use_21cmfast:
            lightcone = ctx.get("lightcone")
            h = lightcone.cosmo_params.hlittle
            omega_b = lightcone.cosmo_params.OMb * h * h
            omega_cdm = lightcone.cosmo_params.OMm * h * h - omega_b
            sigma8 = lightcone.cosmo_params.SIGMA_8
            n_s = lightcone.cosmo_params.POWER_INDEX

            xHI = lightcone.global_xH
            redshifts = lightcone.node_redshifts

            if len(redshifts) < 3:
                raise ValueError(
                    "You cannot use the Planck prior likelihood with less than 3 redshifts"
                )

            # Order the redshifts in increasing order
            redshifts, xHI = np.sort(np.array([redshifts, xHI]))

            # Translate xHI into xe for CLASS.
            # The option -1, -2 ensure helium first and second reionization respectively at z_HeI and z_HeII.
            xe = 1 - xHI
            redshift_class = np.concatenate(
                ([0, z_HeII, z_HeI], redshifts[xe > 0], [z_xe_0])
            )
            xe = np.concatenate(([-2, -2, -1], xe[xe > 0], [0]))

            common_settings = {
                "output": "tCl, pCl, lCl",
                "lensing": "yes",
                "l_max_scalars": 3000,
                # LambdaCDM parameters
                "h": h,
                "omega_b": omega_b,
                "omega_cdm": omega_cdm,
                "sigma8": sigma8,
                "n_s": n_s,
                # Take fixed value for primordial Helium (instead of automatic BBN adjustment)
                "reio_parametrization": "reio_inter",
                "reio_inter_num": len(xe),
                "reio_inter_z": ",".join(
                    ["%.5f" % x for x in redshift_class]
                ),  # str(redshift_class),
                "reio_inter_xe": ",".join(["%.5e" % x for x in xe]),
                "input_verbose": self.verbose,
                "background_verbose": self.verbose,
                "thermodynamics_verbose": self.verbose,
                "perturbations_verbose": self.verbose,
                "transfer_verbose": self.verbose,
                "primordial_verbose": self.verbose,
                "spectra_verbose": self.verbose,
                "nonlinear_verbose": self.verbose,
                "lensing_verbose": self.verbose,
            }
        else:
            # Update parameters
            astro_params, cosmo_params = self._update_params(ctx.getParams())
            h = self.cosmo_params.hlittle
            omega_b = self.cosmo_params.OMb * h * h
            omega_cdm = self.cosmo_params.OMm * h * h - omega_b
            sigma8 = self.cosmo_params.SIGMA_8
            n_s = self.cosmo_params.POWER_INDEX

            common_settings = {
                "output": "tCl, pCl, lCl",
                "lensing": "yes",
                "l_max_scalars": 3000,
                # LambdaCDM parameters
                "h": h,
                "omega_b": omega_b,
                "omega_cdm": omega_cdm,
                "sigma8": sigma8,
                "n_s": n_s,
                "reionization_z_start_max": 70,
                "z_reio": astro_params.F_STAR10,
                "reionization_width": astro_params.ALPHA_STAR,
                "helium_fullreio_redshift": z_HeII,
                "input_verbose": self.verbose,
                "background_verbose": self.verbose,
                "thermodynamics_verbose": self.verbose,
                "perturbations_verbose": self.verbose,
                "transfer_verbose": self.verbose,
                "primordial_verbose": self.verbose,
                "spectra_verbose": self.verbose,
                "nonlinear_verbose": self.verbose,
                "lensing_verbose": self.verbose,
            }

        ##############
        #
        # call CLASS
        #
        ###############
        print(redshift_class)
        print(xe)

        cosmo.set(common_settings)
        print(redshift_class)
        print(xe)
        cosmo.compute()
        print(redshift_class)
        print(xe)
        if not self.use_21cmfast:
            thermo = cosmo.get_thermodynamics()
            # TODO: for some reason, truncating the output range is important for late use in the LH, e.g.LikelihoodNeutralFraction
            flag = (thermo["z"] > 4) & (thermo["z"] < 50)
            ctx.add("zs", thermo["z"][flag])
            ctx.add("xHI", 1.0 - thermo["x_e"][flag] / 1.0818709330934035)
        print(redshift_class)
        print(xe)
        cl = self.get_cl(cosmo)
        print(redshift_class)
        print(xe)
        cosmo.struct_cleanup()
        cosmo.empty()
        ctx.add("cl_cmb", cl)
        print(redshift_class)
        print(xe)

    def get_cl(self, cosmo, l_max=-1):
        r"""Return the :math:`C_{\\ell}` from the cosmological code in :math:`\\mu {\\rm K}^2`."""
        # get C_l^XX from the cosmological code
        print("GET_CL")
        cl = cosmo.lensed_cl(int(l_max))
        print("GET_CL")
        # convert dimensionless C_l's to C_l in muK**2
        T = cosmo.T_cmb()  # checked
        print("GET_CL")
        for key in cl.keys():
            # All quantities need to be multiplied by this factor, except the
            # phi-phi term, that is already dimensionless
            # phi cross-terms should only be multiplied with this factor once
            if key not in ["pp", "ell", "tp", "ep"]:
                cl[key] *= (T * 1.0e6) ** 2
            elif key in ["tp", "ep"]:
                cl[key] *= T * 1.0e6
        print("GET_CL")
        return cl
>>>>>>> f4af1e7a
<|MERGE_RESOLUTION|>--- conflicted
+++ resolved
@@ -979,7 +979,6 @@
                 else:
                     f_rescale = 10 ** ctx.getParams().log10_f_rescale
 
-<<<<<<< HEAD
                 if not hasattr(ctx.getParams(), "f_rescale_slope"):
                     logger.warning(
                         "missing input hyper parameter, f_rescale_slope, assigning 0!"
@@ -1116,9 +1115,6 @@
                     grp.attrs["f_rescale_slope"] = params.f_rescale_slope
 
                 f.attrs["random_seed"] = ctx.get("lightcone").random_seed
-=======
-            tau_eff[jj] = -np.log(np.mean(np.exp(-tau_lyman_alpha * f_rescale), axis=1))
-        ctx.add("tau_eff_%s" % self.name, tau_eff)
 
 
 class CoreCMB(CoreBase):
@@ -1391,5 +1387,4 @@
             elif key in ["tp", "ep"]:
                 cl[key] *= T * 1.0e6
         print("GET_CL")
-        return cl
->>>>>>> f4af1e7a
+        return cl