--- conflicted
+++ resolved
@@ -197,33 +197,18 @@
     def arrays_initialized(self):
         "Check whether all necessary arrays are initialized."
         # This assumes that all pointer fields will be arrays...
-        print('Here?')
         for k in self.pointer_fields:
             if not hasattr(self, k):
                 return False
         return True
 
-<<<<<<< HEAD
-    @staticmethod
-    def _ary2buf(ary):
-        if not isinstance(ary, np.ndarray):
-            raise ValueError("ary must be a numpy array")
-        return ffi.cast(OutputStruct._TYPEMAP[ary.dtype.name], ffi.from_buffer(ary))
-
-    def __call__(self):
-        # Always set the arrays/pointers to their respective memory before actually returning the cstruct.
-        print('Here?')
-=======
     def _init_cstruct(self):
         self._init_arrays()
->>>>>>> a4bfe42b
         if not self.arrays_initialized:
             raise AttributeError(
                 "%s is ill-defined. It has not initialized all necessary arrays." % self.__class__.__name__)
 
-        print(self.pointer_fields)
         for k in self.pointer_fields:
-            print(getattr(self, k))
             setattr(self._cstruct, k, self._ary2buf(getattr(self, k)))
         for k in self.primitive_fields:
             try:
@@ -231,9 +216,6 @@
             except AttributeError:
                 pass
 
-<<<<<<< HEAD
-        print(self._cstruct[0])
-=======
     def _ary2buf(self, ary):
         if not isinstance(ary, np.ndarray):
             raise ValueError("ary must be a numpy array")
@@ -243,7 +225,6 @@
         if not self.arrays_initialized:
             self._init_cstruct()
 
->>>>>>> a4bfe42b
         return self._cstruct
 
     def _expose(self):
