"""Module containing 21CMMC likelihoods."""

import logging
from io import IOBase
from os import path
from os import rename

import numpy as np
from cached_property import cached_property
from powerbox.tools import get_power
from scipy.interpolate import InterpolatedUnivariateSpline

from py21cmfast import wrapper as lib

from . import core

loaded_cliks = {}
logger = logging.getLogger("21cmFAST")

np.seterr(invalid="ignore", divide="ignore")


def _ensure_iter(a):
    try:
        iter(a)
        return a
    except TypeError:
        return [a]


def _listify(lst):
    if type(lst) == list:
        return lst
    else:
        return [lst]


class LikelihoodBase(core.ModuleBase):
    """Base class for Likelihoods in 21CMMC."""

    def computeLikelihood(self, model):
        """
        Calculate the likelihood of the instance data given the model.

        Parameters
        ----------
        model : dict
            A dictionary containing all model-dependent quantities required to calculate
            the likelihood. Explicitly, matches the output of :meth:`~reduce_data`.

        Returns
        -------
        lnL : float
            The log-posterior of the given model.
        """
        raise NotImplementedError("The Base likelihood should never be used directly!")

    def reduce_data(self, ctx):
        """
        Perform reduction on raw data (from all cores in the chain).

        This should perform whatever reduction operations are required on the real/mock data to obtain the form used
        directly in the likelihood. That is, keep in mind that this method will be called on mock data produced
        by the core modules in this chain to obtain the static data which is used in the likelihood. In this regard
        it is called, if applicable, once at :meth:`setup()`. For efficiency then, this method should reduce the data
        as far as possible so that no un-necessary calculations are required per-iteration.

        Furthermore, it should be a deterministic calculation.

        Parameters
        ----------
        ctx ; dict-like
            A context filled with model data from all cores in the chain. Specifically, this is the context obtained
            by using the __call__ method of each core in sequence.

        Returns
        -------
        model : dict
            A dictionary containing all reduced quantities required for obtaining the likelihood.
        """
        raise NotImplementedError("The Base likelihood should never be used directly!")

    def _expose_core_parameters(self):
        # Try to get the params out of the core module
        for m in self._cores:
            for k in ["user_params", "flag_options", "cosmo_params", "astro_params"]:
                if hasattr(m, k):
                    if hasattr(self, k) and getattr(self, k) != getattr(m, k):
                        raise ValueError(
                            "Setup has detected incompatible input parameter dicts in specified cores: {k}".format(
                                k=k
                            )
                        )
                    else:
                        setattr(self, k, getattr(m, k))

    def setup(self):
        """Perform post-init setup."""
        super().setup()

        # Expose user, flag, cosmo, astro params to this likelihood if available.
        self._expose_core_parameters()

    def get_fiducial_model(self):
        """Compute and return a model dictionary at the fiducial set of parameters."""
        ctx = self.chain.build_model_data()
        return self.reduce_data(ctx)


class LikelihoodBaseFile(LikelihoodBase):
    """Base class for likelihoods whose data is read from a file.

    Parameters
    ----------
    datafile : str, optional
        The file(s) from which to read the data. Alternatively, the file to which to
        write the data. Data will *only* be written to the file if `simulate` is
        set to True explicitly.
    noisefile : str, optional
        The file(s) from which to read the noise profile. If not given, no noise is
        used.
    simulate : bool, optional
        Whether to perform a simulation to create the (mock) data (i.e. instead of
        reading from file). Default is False, which prevents the mock data from
        potentially overwriting the `datafile`.
    use_data : bool, optional
        Sometimes you may want to construct the likelihood without any data at all.
        Set this to False if this is the case.
    """

    _ignore_attributes = LikelihoodBase._ignore_attributes + ("simulate",)

    def __init__(self, datafile=None, noisefile=None, simulate=False, use_data=True):
        super().__init__()
        self.datafile = datafile
        self.noisefile = noisefile
        self._use_data = use_data

        # We *always* make the datafile and noisefile a list
        if isinstance(self.datafile, str) or isinstance(self.datafile, IOBase):
            self.datafile = [self.datafile]
        if isinstance(self.noisefile, str) or isinstance(self.noisefile, IOBase):
            self.noisefile = [self.noisefile]

        self._simulate = simulate

        self.data = None
        self.noise = None

    def setup(self):
        """Perform post-init setup."""
        super().setup()

        if self._use_data:
            if not self._simulate and not self.datafile:
                raise ValueError(
                    "Either an existing datafile has to be specified, or simulate set to True."
                )

            if self._simulate:
                simctx = self.chain.simulate_mock()

            # Read in or simulate the data and noise.
            self.data = (
                self.reduce_data(simctx) if self._simulate else self._read_data()
            )

            # If we can't/won't simulate noise, and no noisefile is provided, assume no
            # noise is necessary.
            if (hasattr(self, "define_noise") and self._simulate) or self.noisefile:
                self.noise = (
                    self.define_noise(simctx, self.data)
                    if (hasattr(self, "define_noise") and self._simulate)
                    else self._read_noise()
                )

            # Now, if data has been simulated, and a file is provided, write to the file.
            if self.datafile and self._simulate:
                self._write_data()

            if self.noisefile and self._simulate and hasattr(self, "define_noise"):
                self._write_noise()

    def _read_data(self):
        data = []
        for fl in self.datafile:
            if not path.exists(fl):
                raise FileNotFoundError(
                    "Could not find datafile: {fl}. If you meant to simulate data, set simulate=True.".format(
                        fl=fl
                    )
                )
            else:
                data.append(dict(np.load(fl, allow_pickle=True)))

        return data

    def _read_noise(self):
        if self.noisefile:
            noise = []
            for fl in self.noisefile:
                if not path.exists(fl):
                    msg = ""
                    if hasattr(self, "define_noise"):
                        msg = "If you meant to simulate noise, set simulate=True."

                    raise FileNotFoundError(
                        "Could not find noisefile: {fl}. {msg}".format(fl=fl, msg=msg)
                    )

                else:
                    noise.append(dict(**np.load(fl, allow_pickle=True)))

            return noise

    def _write_data(self):
        for fl, d in zip(self.datafile, self.data):
            if path.exists(fl):
                logger.warning(
                    "File {fl} already exists. Moving previous version to {fl}.bk".format(
                        fl=fl
                    )
                )
                rename(fl, fl + ".bk")

            np.savez(fl, **d)
            logger.info("Saving data file: {fl}".format(fl=fl))

    def _write_noise(self):
        for fl, d in zip(self.noisefile, self.noise):
            if path.exists(fl):
                logger.warning(
                    "File {fl} already exists. Moving previous version to {fl}.bk".format(
                        fl=fl
                    )
                )
                rename(fl, fl + ".bk")

            np.savez(fl, **d)
            logger.info("Saved noise file: {fl}".format(fl=fl))

    def _check_data_format(self):
        pass

    def _check_noise_format(self):
        pass


class Likelihood1DPowerCoeval(LikelihoodBaseFile):
    r"""
    A Gaussian likelihood for the 1D power spectrum of a coeval cube.

    Requires the :class:`~core.CoreCoevalModule` to be loaded to work, and inherently
    deals with the multiple-redshift cubes which that module produces.


    Parameters
    ----------
    datafile : str, optional
        Path to file containing data. See :class:`LikelihoodBaseFile` for details.
    noisefile : str, optional
        Path to file containing noise data. See :class:`LikelihoodBaseFile` for details.
    n_psbins : int, optional
        The number of bins for the spherically averaged power spectrum. By default
        automatically calculated from the number of cells.
    min_k : float, optional
        The minimum k value at which to compare model and data (units 1/Mpc).
    max_k : float, optional
        The maximum k value at which to compare model and data (units 1/Mpc).
    logk : bool, optional
        Whether the power spectrum bins should be regular in logspace or linear space.
    model_uncertainty : float, optional
        The amount of uncertainty in the modelling, per power spectral bin (as
        fraction of the amplitude).
    error_on_model : bool, optional
        Whether the `model_uncertainty` is applied to the model, or the data.
    ignore_kperp_zero : bool, optional
        Whether to ignore the kperp=0 when generating the power spectrum.
    ignore_kpar_zero : bool, optional
        Whether to ignore the kpar=0 when generating the power spectrum.
    ignore_k_zero : bool, optional
        Whether to ignore the ``|k| = 0`` mode when generating the power spectrum.

    Other Parameters
    ----------------
    \*\*kwargs :
        All other parameters sent to :class:`LikelihoodBaseFile`. In particular,
        ``datafile``, ``noisefile``, ``simulate`` and ``use_data``.

    Notes
    -----
    The ``datafile`` and ``noisefile`` have specific formatting required. Both should be
    `.npz` files. The datafile should have 'k' and 'delta' arrays in it (k-modes in
    1/Mpc and power spectrum respectively) and the noisefile should have 'k' and
    'errs' arrays in it (k-modes and their standard deviations respectively). Note
    that the latter is *almost* the default output of 21cmSense, except that
    21cmSense has k in units of h/Mpc, whereas 21cmFAST/21CMMC use units of 1/Mpc.

    .. warning:: Please ensure that the data/noise is in the correct units for
                 21CMMC, as this class does not automatically convert units!

    To make this more flexible, simply subclass this class, and overwrite the
    :meth:`_read_data` or :meth:`_read_noise` methods, then use that likelihood
    instead of this in your likelihood chain. Both of these functions should return
    dictionaries in which the above entries exist. For example::

        >>> class MyCoevalLikelihood(Likelihood1DPowerCoeval):
        >>>    def _read_data(self):
        >>>        data = np.genfromtxt(self.datafile)
        >>>        return {"k": data[:, 0], "p": data[:, 1]}

    Also note that an extra method, ``define_noise`` may be used to define the noise
    properties dynamically (i.e. without reading it). This method will be called if
    available and simulate=True. It should have the signature
    ``define_noise(self, ctx, model)``, where ``ctx`` is the context with all cores
    having added their data, and ``model`` is the output of the :meth:`simulate`
    method.
    """

    required_cores = (core.CoreCoevalModule,)

    def __init__(
        self,
        n_psbins=None,
        min_k=0.1,
        max_k=1.0,
        logk=True,
        model_uncertainty=0.15,
        error_on_model=True,
        ignore_kperp_zero=True,
        ignore_kpar_zero=False,
        ignore_k_zero=False,
        *args,
        **kwargs,
    ):
        super().__init__(*args, **kwargs)

        if (
            self.noisefile
            and self.datafile
            and len(self.datafile) != len(self.noisefile)
        ):
            raise ValueError(
                "If noisefile or datafile are provided, they should have the same number "
                "of files (one for each coeval box)"
            )

        self.n_psbins = n_psbins
        self.min_k = min_k
        self.max_k = max_k
        self.logk = logk
        self.error_on_model = error_on_model
        self.model_uncertainty = model_uncertainty
        self.ignore_k_zero = ignore_k_zero
        self.ignore_kperp_zero = ignore_kperp_zero
        self.ignore_kpar_zero = ignore_kpar_zero

    def _check_data_format(self):
        for i, d in enumerate(self.data):
            if "k" not in d or "delta" not in d:
                raise ValueError(
                    "datafile #{} of {} has the wrong format".format(
                        i + 1, len(self.datafile)
                    )
                )

    def _check_noise_format(self):
        for i, n in enumerate(self.noise):
            if "k" not in n or "errs" not in n:
                raise ValueError(
                    "noisefile #{j} of {n} has the wrong format".format(
                        j=i + 1, n=len(self.noise)
                    )
                )

    def setup(self):
        """Perform post-init setup."""
        super().setup()

        # Ensure that there is one dataset and noiseset per redshift.
        if len(self.data) != len(self.redshift):
            raise ValueError(
                "There needs to be one dataset (datafile) for each redshift!"
            )

        if self.noise and len(self.noise) != len(self.redshift):
            raise ValueError(
                "There needs to be one dataset (noisefile) for each redshift!"
            )

        # Check if all data is formatted correctly.
        self._check_data_format()
        if self.noise:
            self._check_noise_format()

    @cached_property
    def data_spline(self):
        """Splines of data power spectra."""
        return [
            InterpolatedUnivariateSpline(d["k"], d["delta"], k=1) for d in self.data
        ]

    @cached_property
    def noise_spline(self):
        """Splines of noise power spectra."""
        if self.noise:
            return [
                InterpolatedUnivariateSpline(n["k"], n["errs"], k=1) for n in self.noise
            ]
        else:
            return None

    @staticmethod
    def compute_power(
        brightness_temp,
        L,
        n_psbins,
        log_bins=True,
        ignore_kperp_zero=True,
        ignore_kpar_zero=False,
        ignore_k_zero=False,
    ):
        """Compute power spectrum from coeval box.

        Parameters
        ----------
        brightness_temp : :class:`py21cmfast.BrightnessTemp` instance
            The brightness temperature coeval box.
        L : float
            Size of the coeval cube along a side, in Mpc.
        n_psbins : int
            Number of power spectrum bins to return.
        log_bins : bool, optional
            Whether the bins are regular in log-space.
        ignore_kperp_zero : bool, optional
            Whether to ignore perpendicular ``k=0`` modes when performing spherical average.
        ignore_kpar_zero : bool, optoinal
            Whether to ignore parallel ``k=0`` modes when performing spherical average.
        ignore_k_zero : bool, optional
            Whether to ignore the ``|k|=0`` mode when performing spherical average.

        Returns
        -------
        power : ndarray
            The power spectrum as a function of k
        k : ndarray
            The centres of the k-bins defining the power spectrum.
        """
        # Determine the weighting function required from ignoring k's.
        k_weights = np.ones(brightness_temp.shape, dtype=np.int)
        n = k_weights.shape[0]

        if ignore_kperp_zero:
            k_weights[n // 2, n // 2, :] = 0
        if ignore_kpar_zero:
            k_weights[:, :, n // 2] = 0
        if ignore_k_zero:
            k_weights[n // 2, n // 2, n // 2] = 0

        res = get_power(
            brightness_temp,
            boxlength=L,
            bins=n_psbins,
            bin_ave=False,
            get_variance=False,
            log_bins=log_bins,
            k_weights=k_weights,
        )

        res = list(res)
        k = res[1]
        if log_bins:
            k = np.exp((np.log(k[1:]) + np.log(k[:-1])) / 2)
        else:
            k = (k[1:] + k[:-1]) / 2

        res[1] = k
        return res

    @property
    def redshift(self):
        """The redshifts of coeval simulations."""
        return self.core_primary.redshift

    def computeLikelihood(self, model):
        """Compute the likelihood given a model.

        Parameters
        ----------
        model : list of dict
            A list of dictionaries, one for each redshift. Exactly the output of
            :meth:'reduce_data`.
        """
        lnl = 0
        noise = 0
        for i, (m, pd) in enumerate(zip(model, self.data_spline)):
            mask = np.logical_and(m["k"] <= self.max_k, m["k"] >= self.min_k)

            moduncert = (
                self.model_uncertainty * pd(m["k"][mask])
                if not self.error_on_model
                else self.model_uncertainty * m["delta"][mask]
            )

            if self.noise_spline:
                noise = self.noise_spline[i](m["k"][mask])

            # TODO: if moduncert depends on model, not data, then it should appear
            #  as -0.5 log(sigma^2) term below.
            lnl += -0.5 * np.sum(
                (m["delta"][mask] - pd(m["k"][mask])) ** 2
                / (moduncert ** 2 + noise ** 2)
            )
        logger.debug("Likelihood computed: {lnl}".format(lnl=lnl))

        return lnl

    def reduce_data(self, ctx):
        """Reduce the data in the context to a list of models (one for each redshift)."""
        brightness_temp = ctx.get("brightness_temp")
        data = []

        for bt in brightness_temp:
            power, k = self.compute_power(
                bt,
                self.user_params.BOX_LEN,
                self.n_psbins,
                log_bins=self.logk,
                ignore_k_zero=self.ignore_k_zero,
                ignore_kpar_zero=self.ignore_kpar_zero,
                ignore_kperp_zero=self.ignore_kperp_zero,
            )
            data.append({"k": k, "delta": power * k ** 3 / (2 * np.pi ** 2)})

        return data

    def store(self, model, storage):
        """Save elements of the model to the storage dict.

        Do not use this method -- it is called by the MCMC routine to save data to the
        storage backend.
        """
        # add the power to the written data
        for i, m in enumerate(model):
            storage.update({k + "_z%s" % self.redshift[i]: v for k, v in m.items()})


class Likelihood1DPowerLightcone(Likelihood1DPowerCoeval):
    """
    A likelihood very similar to :class:`Likelihood1DPowerCoeval`, except for a lightcone.

    Since most of the functionality is the same, please see the other documentation for details.
    """

    required_cores = (core.CoreLightConeModule,)

    def __init__(self, *args, nchunks=1, **kwargs):
        super().__init__(*args, **kwargs)
        self.nchunks = nchunks

    def setup(self):
        """Perform post-init setup."""
        LikelihoodBaseFile.setup(self)

        # Ensure that there is one dataset and noiseset per redshift.
        if len(self.data) != self.nchunks:
            raise ValueError(
                "There needs to be one dataset (datafile) for each chunk!!"
            )

        if self.noise and len(self.noise) != self.nchunks:
            raise ValueError(
                "There needs to be one dataset (noisefile) for each chunk!"
            )

        # Check if all data is formatted correctly.
        self._check_data_format()
        if self.noise:
            self._check_noise_format()

    @staticmethod
    def compute_power(
        box,
        length,
        n_psbins,
        log_bins=True,
        ignore_kperp_zero=True,
        ignore_kpar_zero=False,
        ignore_k_zero=False,
    ):
        """Compute power spectrum from coeval box.

        Parameters
        ----------
        box : :class:`py21cmfast.Lightcone` instance
            The lightcone to take the power spectrum of.
        length : 3-tuple
            Size of the lightcone in its 3 dimensions (X,Y,Z)
        n_psbins : int
            Number of power spectrum bins to return.
        log_bins : bool, optional
            Whether the bins are regular in log-space.
        ignore_kperp_zero : bool, optional
            Whether to ignore perpendicular k=0 modes when performing spherical average.
        ignore_kpar_zero : bool, optional
            Whether to ignore parallel k=0 modes when performing spherical average.
        ignore_k_zero : bool, optional
            Whether to ignore the ``|k|=0`` mode when performing spherical average.

        Returns
        -------
        power : ndarray
            The power spectrum as a function of k
        k : ndarray
            The centres of the k-bins defining the power spectrum.
        """
        # Determine the weighting function required from ignoring k's.
        k_weights = np.ones(box.shape, dtype=np.int)
        n0 = k_weights.shape[0]
        n1 = k_weights.shape[-1]

        if ignore_kperp_zero:
            k_weights[n0 // 2, n0 // 2, :] = 0
        if ignore_kpar_zero:
            k_weights[:, :, n1 // 2] = 0
        if ignore_k_zero:
            k_weights[n0 // 2, n0 // 2, n1 // 2] = 0

        res = get_power(
            box,
            boxlength=length,
            bins=n_psbins,
            bin_ave=False,
            get_variance=False,
            log_bins=log_bins,
            k_weights=k_weights,
        )

        res = list(res)
        k = res[1]
        if log_bins:
            k = np.exp((np.log(k[1:]) + np.log(k[:-1])) / 2)
        else:
            k = (k[1:] + k[:-1]) / 2

        res[1] = k
        return res

    def reduce_data(self, ctx):
        """Reduce the data in the context to a list of models (one for each redshift chunk)."""
        brightness_temp = ctx.get("lightcone")
        data = []
        chunk_indices = list(
            range(
                0,
                brightness_temp.n_slices,
                round(brightness_temp.n_slices / self.nchunks),
            )
        )

        if len(chunk_indices) > self.nchunks:
            chunk_indices = chunk_indices[:-1]

        chunk_indices.append(brightness_temp.n_slices)

        for i in range(self.nchunks):
            start = chunk_indices[i]
            end = chunk_indices[i + 1]
            chunklen = (end - start) * brightness_temp.cell_size

            power, k = self.compute_power(
                brightness_temp.brightness_temp[:, :, start:end],
                (self.user_params.BOX_LEN, self.user_params.BOX_LEN, chunklen),
                self.n_psbins,
                log_bins=self.logk,
                ignore_kperp_zero=self.ignore_kperp_zero,
                ignore_kpar_zero=self.ignore_kpar_zero,
                ignore_k_zero=self.ignore_k_zero,
            )
            data.append({"k": k, "delta": power * k ** 3 / (2 * np.pi ** 2)})

        return data

    def store(self, model, storage):
        """Store the model into backend storage."""
        # add the power to the written data
        for i, m in enumerate(model):
            storage.update({k + "_%s" % i: v for k, v in m.items()})


class LikelihoodPlanckPowerSpectra(LikelihoodBase):
    r"""A likelihood template to use Planck power spectrum.

    It makes use of the clik code developed by the planck collaboration.
    Go to the planck legacy archive website to download the code and data and get information: https://pla.esac.esa.int
    You should download the "baseline" data package.
    This likelihood currently supports Planck_lensing, Planck_highl_TTTEEE and Planck_lowl_EE data. Could easily be extended if required.

    Parameters
    ----------
    datafolder : folder that contains Planck data if "clik" format.
    name_lkl : str, default = Planck_lowl_EE, the planck likelihood to compute. choice: Planck_lensing, Planck_highl_TTTEEE, Planck_lowl_EE
    """

    required_cores = [core.CoreLightConeModule, core.CoreCMB]

    def __init__(
        self,
        *args,
        datafolder="blah",
        name_lkl="Planck_lowl_EE",
        A_planck_prior_center=1,
        A_planck_prior_variance=0.1,
        **kwargs,
    ):
        super().__init__(*args, **kwargs)
        self.path_clik = datafolder
        self.name = name_lkl
        self.A_planck_prior_center = A_planck_prior_center
        self.A_planck_prior_variance = A_planck_prior_variance

        if "Planck_lensing" in self.name:
            self.lensing = True
        else:
            self.lensing = False
        if "Planck_highl_TTTEEE" in self.name:
            self.TTTEEE = True
        else:
            self.TTTEEE = False
        if "Planck_lowl_EE" in self.name:
            self.EE = True
        else:
            self.EE = False
        if not self.TTTEEE and not self.EE and not self.lensing:
            raise AttributeError(
                "I did not understand name %s" % (self.name)
                + " please choose between "
                + "Planck_lensing, Planck_highl_TTTEEE, Planck_lowl_EE"
            )

        self.initialize = True
        if self.initialize:
            self.initialize_clik_and_class(datafolder, name_lkl)

    def reduce_data(self, ctx):
        """Get the CMB power spectra and the nuisance parameter A_planck from the coreCMB."""
        cl = ctx.get("cl_cmb")
        A_planck = ctx.get("A_planck", 1)
        data = {"cl_cmb": cl, "A_planck_cmb": A_planck}

        return data

    def computeLikelihood(self, model):
        """
        Compute the likelihood.

        This is the likelihood arising from Planck Lite (2018).

        Parameters
        ----------
        cosmo : contains cosmological observables computed with CLASS
            Exactly the output of CLASS

        Returns
        -------
        lnl : float
            The log-likelihood for the given model.
        """
        cl = model["cl_cmb"]

        if self.lensing:
            my_clik = my_clik_lensing
            my_l_max = my_l_max_lensing
        if self.TTTEEE:
            my_clik = my_clik_TTTEEE
            my_l_max = my_l_max_TTTEEE
        if self.EE:
            my_clik = my_clik_EE
            my_l_max = my_l_max_EE
        if self.lensing:
            try:
                length = len(my_clik.get_lmax())
                tot = np.zeros(
                    np.sum(my_clik.get_lmax())
                    + length
                    + len(my_clik.get_extra_parameter_names())
                )
            # following 3 lines for compatibility with lensing likelihoods of 2013 and before
            # (then, clik.get_lmax() just returns an integer for lensing likelihoods,
            # and the length is always 2 for cl['pp'], cl['tt'])
            except:
                length = 2
                tot = np.zeros(
                    2 * my_l_max + length + len(my_clik.get_extra_parameter_names())
                )
        else:
            length = len(my_clik.get_has_cl())
            tot = np.zeros(
                np.sum(my_clik.get_lmax())
                + length
                + len(my_clik.get_extra_parameter_names())
            )
        #
        # fill with Cl's
        index = 0
        if not self.lensing:
            for i in range(length):
                if my_clik.get_lmax()[i] > -1:
                    for j in range(my_clik.get_lmax()[i] + 1):
                        if i == 0:
                            tot[index + j] = cl["tt"][j]
                        if i == 1:
                            tot[index + j] = cl["ee"][j]
                        if i == 2:
                            tot[index + j] = cl["bb"][j]
                        if i == 3:
                            tot[index + j] = cl["te"][j]
                        if i == 4:
                            tot[index + j] = 0  # cl['tb'][j] class does not compute tb
                        if i == 5:
                            tot[index + j] = 0  # cl['eb'][j] class does not compute eb

                    index += my_clik.get_lmax()[i] + 1

        else:
            try:
                for i in range(length):
                    if my_clik.get_lmax()[i] > -1:
                        for j in range(my_clik.get_lmax()[i] + 1):
                            if i == 0:
                                tot[index + j] = cl["pp"][j]
                            if i == 1:
                                tot[index + j] = cl["tt"][j]
                            if i == 2:
                                tot[index + j] = cl["ee"][j]
                            if i == 3:
                                tot[index + j] = cl["bb"][j]
                            if i == 4:
                                tot[index + j] = cl["te"][j]
                            if i == 5:
                                tot[
                                    index + j
                                ] = 0  # cl['tb'][j] class does not compute tb
                            if i == 6:
                                tot[
                                    index + j
                                ] = 0  # cl['eb'][j] class does not compute eb

                        index += my_clik.get_lmax()[i] + 1

            # following 8 lines for compatibility with lensing likelihoods of 2013 and before
            # (then, clik.get_lmax() just returns an integer for lensing likelihoods,
            # and the length is always 2 for cl['pp'], cl['tt'])
            except:
                for i in range(length):
                    for j in range(my_l_max):
                        if i == 0:
                            tot[index + j] = cl["pp"][j]
                        if i == 1:
                            tot[index + j] = cl["tt"][j]
                    index += my_l_max + 1
        # fill with nuisance parameters
        A_planck = model["A_planck_cmb"]
        tot[index] = A_planck
        index += 1

        lkl = my_clik(tot)[0]  # -loglike

        # add nuisance parameter A_planck
        lkl += (
            -0.5
            * ((A_planck - self.A_planck_prior_center) / self.A_planck_prior_variance)
            ** 2
        )

        return lkl

    def initialize_clik_and_class(self, my_path="/path/to/clik/files", name="blah"):
        """Initialize clik and class."""
        global my_clik_TTTEEE, my_clik_lensing, my_clik_EE, my_l_max_lensing, my_l_max_EE, my_l_max_TTTEEE
        self.initialize = False

        try:
            import clik

            print("import clik")
        except:
            raise AttributeError(
                "You must first activate the binaries from the Clik "
                + "distribution. Please run : \n "
                + "]$ source /path/to/clik/bin/clik_profile.sh \n "
                + "and try again."
            )
        try:
            if self.lensing:
                my_clik_lensing = clik.clik_lensing(my_path)
                try:
                    my_l_max_lensing = max(my_clik_lensing.get_lmax())
                # following 2 lines for compatibility with lensing likelihoods of 2013 and before
                # (then, clik.get_lmax() just returns an integer for lensing likelihoods;
                # this behavior was for clik versions < 10)
                except:
                    my_l_max_lensing = my_clik_lensing.get_lmax()
            elif self.TTTEEE:
                my_clik_TTTEEE = clik.clik(my_path)
                my_l_max_TTTEEE = max(my_clik_TTTEEE.get_lmax())
            elif self.EE:
                my_clik_EE = clik.clik(my_path)
                my_l_max_EE = max(my_clik_EE.get_lmax())
            else:
                raise AttributeError(
                    "I did not understand name %s"(name)
                    + "please choose between"
                    + "Planck_lensing, Planck_highl_TTTEEE, Planck_lowl_EE"
                )
        except AttributeError:
            raise AttributeError(
                "The path to the .clik file for the likelihood "
                "%s was not found where indicated:\n%s\n" % (name, my_path)
                + " Note that the default path to search for it is"
                " one directory above the path['clik'] field. You"
                " can change this behaviour in all the "
                "Planck_something.data, to reflect your local configuration, "
                "or alternatively, move your .clik files to this place."
            )


class LikelihoodPlanck(LikelihoodBase):
    """
    A likelihood which utilises Planck optical depth data.

    In practice, any optical depth measurement (or mock measurement) may be used, by
    defining the class variables ``tau_mean`` and ``tau_sigma``.
    """

    required_cores = ((core.CoreCoevalModule, core.CoreLightConeModule),)

    # Mean and one sigma errors for the Planck constraints
    # The Planck prior is modelled as a Gaussian: tau = 0.058 \pm 0.012 (https://arxiv.org/abs/1605.03507) tau_mean = 0.058 tau_sigma = 0.012
    # Cosmology from Planck 2018(https://arxiv.org/pdf/1807.06209.pdf)
    # TT TE EE lowE lensing
    tau_mean = 0.0544
    tau_sigma = 0.0073
    # TT lowE tau_mean = 0.0522 tau_sigma = 0.0080

    # Simple linear extrapolation of the redshift range provided by the user, to be
    # able to estimate the optical depth
    n_z_interp = 25

    # Minimum of extrapolation is chosen to 5.9, to correspond to the McGreer et al.
    # prior on the IGM neutral fraction.
    # The maximum is chosen to be z = 18., which is arbitrary.
    z_extrap_min = 5.0
    z_extrap_max = 30.0

    def computeLikelihood(self, model):
        """
        Compute the likelihood.

        This is the likelihood arising from Planck (2016) (https://arxiv.org/abs/1605.03507).

        Parameters
        ----------
        model : list of dicts
            Exactly the output of :meth:`simulate`.

        Returns
        -------
        lnl : float
            The log-likelihood for the given model.
        """
        return -0.5 * ((self.tau_mean - model["tau"]) / self.tau_sigma) ** 2

    @property
    def _is_lightcone(self):
        return isinstance(self.core_primary, core.CoreLightConeModule)

    def reduce_data(self, ctx):
        """Reduce the data in the context to a model.

        Returns
        -------
        dict :
            Only key is "tau", the optical depth to reionization.
        """
        # Extract relevant info from the context.

        if self._is_lightcone:

            lc = ctx.get("lightcone")

            redshifts = lc.node_redshifts
            xHI = lc.global_xHI

        else:
            redshifts = self.core_primary.redshift
            xHI = [np.mean(x.xH_box) for x in ctx.get("xHI")]

        if len(redshifts) < 3:
            raise ValueError(
                "You cannot use the Planck prior likelihood with less than 3 redshifts"
            )

        # Order the redshifts in increasing order
        redshifts, xHI = np.sort(np.array([redshifts, xHI]))

        # The linear interpolation/extrapolation function, taking as input the redshift
        # supplied by the user and the corresponding neutral fractions recovered for
        # the specific EoR parameter set
        neutral_frac_func = InterpolatedUnivariateSpline(redshifts, xHI, k=1)

        # Perform extrapolation
        z_extrap = np.linspace(self.z_extrap_min, self.z_extrap_max, self.n_z_interp)
        xHI = neutral_frac_func(z_extrap)

        # Ensure that the neutral fraction does not exceed unity, or go negative
        np.clip(xHI, 0, 1, xHI)

        # Set up the arguments for calculating the estimate of the optical depth.
        # Once again, performed using command line code.
        # TODO: not sure if this works.
        tau_value = lib.compute_tau(
            user_params=self.core_primary.user_params,
            cosmo_params=self.core_primary.cosmo_params,
            redshifts=z_extrap,
            global_xHI=xHI,
        )

        return {"tau": tau_value}


class LikelihoodNeutralFraction(LikelihoodBase):
    """
    A likelihood based on the measured neutral fraction at a range of redshifts.

    The log-likelihood statistic is a simple chi^2 if the model has xHI > threshold,
    and 0 otherwise.
    """

    required_cores = ((core.CoreLightConeModule, core.CoreCoevalModule),)
    threshold = 0.06

    def __init__(self, redshift=5.9, xHI=0.06, xHI_sigma=0.05):
        """
        Neutral fraction likelihood/prior.

        Note that the default parameters are based on McGreer et al. constraints
        Modelled as a flat, unity prior at x_HI <= 0.06, and a one sided Gaussian at
        x_HI > 0.06 (Gaussian of mean 0.06 and one sigma of 0.05).

        Limit on the IGM neutral fraction at z = 5.9, from dark pixels by I. McGreer et al.
        (2015) (http://adsabs.harvard.edu/abs/2015MNRAS.447..499M)

        Parameters
        ----------
        redshift : float or list of floats
            Redshift(s) at which the neutral fraction has been measured.
        xHI : float or list of floats
            Measured values of the neutral fraction, corresponding to `redshift`.
        xHI_sigma : float or list of floats
            One-sided uncertainty of measurements.
        """
        self.redshift = _ensure_iter(redshift)
        self.xHI = _ensure_iter(xHI)
        self.xHI_sigma = _ensure_iter(xHI_sigma)

        # By default, setup as if using coeval boxes.
        self.redshifts = (
            []
        )  # these will become the redshifts of all coeval boxes, if that exists.
        self._use_coeval = True
        self._require_spline = False

    @property
    def lightcone_modules(self):
        """All lightcone core modules that are loaded."""
        return [m for m in self._cores if isinstance(m, core.CoreLightConeModule)]

    @property
    def coeval_modules(self):
        """All coeval core modules that are loaded."""
        return [
            m
            for m in self._cores
            if isinstance(m, core.CoreCoevalModule)
            and not isinstance(m, core.CoreLightConeModule)
        ]

    def setup(self):
        """Perform post-init setup."""
        if not self.lightcone_modules + self.coeval_modules:
            raise ValueError(
                "LikelihoodNeutralFraction needs the CoreLightConeModule *or* "
                "CoreCoevalModule to be loaded."
            )

        if not self.lightcone_modules:
            # Get all unique redshifts from all coeval boxes in cores.
            self.redshifts = list(
                set(sum((x.redshift for x in self.coeval_modules), []))
            )

            for z in self.redshift:
                if z not in self.redshifts and len(self.redshifts) < 3:
                    raise ValueError(
                        "To use LikelihoodNeutralFraction, the core must be a lightcone, "
                        "or coeval with >=3 redshifts, or containing the desired redshift"
                    )
                elif z not in self.redshifts:
                    self._require_spline = True

            self._use_coeval = True

        else:
            self._use_coeval = False
            self._require_spline = True

    def reduce_data(self, ctx):
        """Return a dictionary of model quantities from the context."""
        if self._use_coeval:
            xHI = np.array([np.mean(x) for x in ctx.get("xHI")])
            redshifts = self.redshifts
        else:
            xHI = ctx.get("lightcone").global_xHI
            redshifts = ctx.get("lightcone").node_redshifts

        redshifts, xHI = np.sort([redshifts, xHI])
        return {"xHI": xHI, "redshifts": redshifts}

    def computeLikelihood(self, model):
        """Compute the likelihood."""
        lnprob = 0

        if self._require_spline:
            model_spline = InterpolatedUnivariateSpline(
                model["redshifts"], model["xHI"], k=1
            )

        for z, data, sigma in zip(self.redshift, self.xHI, self.xHI_sigma):
            if z in model["redshifts"]:
                lnprob += self.lnprob(
                    model["xHI"][self.redshifts.index(z)], data, sigma
                )
            else:
                lnprob += self.lnprob(model_spline(z), data, sigma)

        return lnprob

    def lnprob(self, model, data, sigma):
        """Compute the log prob given a model, data and error."""
        model = np.clip(model, 0, 1)

        if model > self.threshold:
            return -0.5 * ((data - model) / sigma) ** 2
        else:
            return 0


class LikelihoodGreig(LikelihoodNeutralFraction, LikelihoodBaseFile):
    """Likelihood using QSOs.

    See :class:`LikelihoodNeutralFraction` and :class:`LikelihoodBaseFile` for
    parameter descriptions.
    """

    qso_redshift = 7.0842  # The redshift of the QSO

    def __init__(self, *args, **kwargs):
        super().__init__(*args, **kwargs)

        # Read in data files.
        nf = np.load(
            path.join(path.dirname(__file__), "data", "NeutralFractionsForPDF.npy")
        )
        pdf = np.load(
            path.join(path.dirname(__file__), "data", "NeutralFractionPDF_SmallHII.npy")
        )
        # Normalising the PDF to have a peak probability of unity (consistent with
        # how other priors are treated). Ultimately, this step does not matter
        pdf /= np.amax(pdf)

        # Interpolate the QSO damping wing PDF
        # Interpolate in log space because the pdf must be greater than zero.
        self.spline_qso_damping_pdf = InterpolatedUnivariateSpline(
            nf[pdf > 0], np.log(pdf[pdf > 0])
        )

    def computeLikelihood(self, model):
        """
        Compute the likelihood.

        Constraints on the IGM neutral fraction at z = 7.1 from the IGM damping wing of
        ULASJ1120+0641. Greig et al (2016) (http://arxiv.org/abs/1606.00441).
        """
        redshifts = model["redshifts"]
        ave_nf = model["xHI"]

        if self.qso_redshift in redshifts:
            nf_qso = redshifts.index(self.qso_redshift)

        elif len(redshifts) > 2:

            # Check the redshift range input by the user to determine whether to
            # interpolate or extrapolate the IGM neutral fraction to the QSO redshift
            if self.qso_redshift < np.min(redshifts):
                # The QSO redshift is outside the range set by the user. Need to
                # extrapolate the reionisation history to obtain the neutral fraction at
                # the QSO redshift

                # The linear interpolation/extrapolation function, taking as input the
                # redshift supplied by the user and the corresponding neutral fractions
                # recovered for the specific EoR parameter set
                global_nf_spl = InterpolatedUnivariateSpline(redshifts, ave_nf, k=1)

            else:
                # The QSO redshift is within the range set by the user. Can interpolate
                # the reionisation history to obtain the neutral fraction at the QSO redshift
                global_nf_spl = InterpolatedUnivariateSpline(
                    redshifts, ave_nf, k=2 if len(redshifts) == 3 else 3
                )

            nf_qso = global_nf_spl(self.qso_redshift)
        else:
            raise ValueError(
                "You cannot use the Greig prior likelihood with either less than 3 "
                "redshifts or the redshift being directly evaluated."
            )

        # Ensure that the neutral fraction does not exceed unity, or go negative
        nf_qso = np.clip(nf_qso, 0, 1)

        # un-log the spline.
        qso_prob = np.exp(self.spline_qso_damping_pdf(nf_qso))

        # We work with the log-likelihood, therefore convert the IGM Damping wing PDF to
        # log space
        return np.log(qso_prob)


class LikelihoodGlobalSignal(LikelihoodBaseFile):
    """Chi^2 likelihood of Global Signal, where global signal is in mK as a function of MHz."""

    required_cores = (core.CoreLightConeModule,)

    def reduce_data(self, ctx):
        """Reduce data to model."""
        return {
            "frequencies": 1420.4
            / (np.array(ctx.get("lightcone").node_redshifts) + 1.0),
            "global_signal": ctx.get("lightcone").global_brightness_temp,
        }

    def computeLikelihood(self, model):
        """Compute the likelihood, given the lightcone output from 21cmFAST."""
        model_spline = InterpolatedUnivariateSpline(
            model["frequencies"], model["global_signal"]
        )

        lnl = -0.5 * np.sum(
            (self.data["global_signal"] - model_spline(self.data["frequencies"])) ** 2
            / self.noise["sigma"] ** 2
        )

        return lnl


class LikelihoodLuminosityFunction(LikelihoodBaseFile):
    """
    Likelihood based on Chi^2 comparison to luminosity function data.

    Parameters
    ----------
    datafile : str, optional
        Input data should be in a `.npz` file, and contain the arrays:
        * ``Muv``: the brightness magnitude array
        * ``lfunc``: the number density of galaxies at each ``Muv`` bin.
        Each of these arrays can be either 1D or 2D. If 1D, they will be
        interpreted to be arrays over ``Muv``. If 2D, first axis will be
        interpreted to be redshift. If you require each luminosity function
        at different redshifts to have different numbers of Muv bins, you
        should create multiple files, and create a separate core/likelihood
        instance pair for each, pairing them by ``name``.
    noisefile : str, optional
        Noise should be a `.npz` file with a single array 'sigma` which gives the
        error at each of the `Muv` bins in the `datafile`. If 1D, it must have the
        same length as ``Muv``. If 2D, must have the same length as the number
        of redshifts as the first dimension.
    name : str, optional
        A name for the instance. This is used to pair it with a particular core
        instance.
    """

    required_cores = (core.CoreLuminosityFunction,)

    def __init__(self, *args, name="", **kwargs):
        super().__init__(*args, **kwargs)
        if self.datafile is not None and len(self.datafile) != 1:
            raise ValueError(
                "can only pass a single datafile to LikelihoodLuminosityFunction!"
            )
        if self.noisefile is not None and len(self.noisefile) != 1:
            raise ValueError(
                "can only pass a single noisefile to LikelihoodLuminosityFunction!"
            )

        self.name = str(name)

    def setup(self):
        super().setup()

        # We only allow one datafile, so get the data out of it
        # to make it easier to work with.
        self.data = self.data[0]
        if self.noise is not None:
            self.noise = self.noise[0]

    def _read_data(self):
        data = super()._read_data()

        # data only has one entry (only one file allowed)
        # if that entry has values with one dimension, add a first
        # dimension as a redshift dimension of size 1.
        for key, val in data[0].items():
            if not hasattr(val[0], "__len__"):
                data[0][key] = np.atleast_2d(val)

        return data

    def _read_noise(self):
        noise = super()._read_noise()

        # data only has one entry (only one file allowed)
        # if that entry has values with one dimension, add a first
        # dimension as a redshift dimension of size 1.
        for key, val in noise[0].items():
            if not hasattr(val[0], "__len__"):
                noise[0][key] = np.atleast_2d(val)

        return noise

    @cached_property
    def paired_core(self):
        """The luminosity function core that is paired with this likelihood."""
        paired = []
        for c in self._cores:
            if isinstance(c, core.CoreLuminosityFunction) and c.name == self.name:
                paired.append(c)
        if len(paired) > 1:
            raise ValueError(
                "You've got more than one CoreLuminosityFunction with the same name -- they will overwrite each other!"
            )
        return paired[0]

    @property
    def redshifts(self):
<<<<<<< HEAD
        """Redshifts of observation."""
        return self.core_primary.redshift

    def reduce_data(self, ctx):
        """Reduce data to model."""
        return ctx.get("luminosity_function")
=======
        return self.paired_core.redshift

    def reduce_data(self, ctx):
        lfunc = ctx.get("luminosity_function" + self.name)
        if not self._is_setup:
            # During setup, return a list, so that it can be matched with the
            # list of length one of datafile to be written.
            return [lfunc]
        else:
            return lfunc
>>>>>>> 10a77293

    def computeLikelihood(self, model):
        """Compute the likelihood."""
        lnl = 0
        for i, z in enumerate(self.redshifts):
            model_spline = InterpolatedUnivariateSpline(
                model["Muv"][i][::-1], model["lfunc"][i][::-1]
            )
            lnl += -0.5 * np.sum(
                (self.data["lfunc"][i] - 10 ** model_spline(self.data["Muv"][i])) ** 2
                / self.noise["sigma"][i] ** 2
            )
        return lnl

    def define_noise(self, ctx, model):
<<<<<<< HEAD
        """Define noise properties."""
        sig = self.core_primary.sigma
=======
        sig = self.paired_core.sigma
>>>>>>> 10a77293

        if callable(sig[0]):
            return [{"sigma": [s(m["Muv"]) for s, m in zip(sig, model)]}]
        else:
            return [{"sigma": sig}]


class LikelihoodEDGES(LikelihoodBaseFile):
    """
    A likelihood based on chi^2 comparison to Global Signal of EDGES timing and fwhm.

    This is the likelihood arising from Bowman et al. (2018), which reports an absorption feature
    in the 21-cm brightness temperature spectra

    Parameters
    ----------
    use_width : bool
        whether to use the fwhm in the likelihood, by default it's False
    """

    freq_edges = 78.0
    freq_err_edges = 1.0
    fwhm_edges = 19.0
    fwhm_err_upp_edges = 4.0
    fwhm_err_low_edges = 2.0

    required_cores = (core.CoreLightConeModule,)

    def __init__(self, use_width=False, *args, **kwargs):
        super().__init__(*args, **kwargs)
        self.use_width = use_width

    def reduce_data(self, ctx):
        """Reduce data to model."""
        frequencies = 1420.4 / (np.array(ctx.get("lightcone").node_redshifts) + 1)
        global_signal = ctx.get("lightcone").global_brightness_temp
        global_signal_interp = InterpolatedUnivariateSpline(
            frequencies, global_signal, k=4
        )
        cr_pts = global_signal_interp.derivative().roots()
        cr_vals = global_signal_interp(cr_pts)
        results = {}
        if len(cr_vals) == 0:
            # there is no solution -- global signal never reaches a minimum
            results["freq_tb_min"] = None
            results["fwhm"] = None
        else:
            freq_tb_min = cr_pts[np.argmin(cr_vals)]
            results["freq_tb_min"] = freq_tb_min
            if not self.use_width:
                results["fwhm"] = None
            # calculating the frequencies when global signal = the fwhm
            freqs_hm = InterpolatedUnivariateSpline(
                frequencies,
                global_signal - global_signal_interp(freq_tb_min) * 0.5,
                k=3,
            ).roots()
            if len(freqs_hm) == 2:
                # there are two of them, one is the lower bound of the fwhm and the
                # other one is the upper
                freq_r = freqs_hm[1]
                freq_l = freqs_hm[0]
            elif len(freqs_hm) == 1:
                # therea are only one of them
                if freqs_hm[0] > freq_tb_min:
                    # it's larger than the frequency of the minimum, so it's the upper
                    # bound of the fwhm then use the boundary to be the lower one
                    freq_r = freqs_hm[0]
                    freq_l = frequencies[0]
                else:
                    # it's smaller than the frequency of the minimum, so it's the lower
                    # bound of the fwhm then use the boundary to be the upper one
                    freq_l = freqs_hm[0]
                    freq_r = frequencies[-1]
            elif len(freqs_hm) > 2:
                # therea are more two of them, need to find the closest two
                freq_1 = freqs_hm[np.argmin(np.abs(freqs_hm - freq_tb_min))]
                if freq_1 < freq_tb_min:
                    # the closest one is smaller than the frequency of the minimum, so
                    # it's the lower bound of the fwhm
                    freq_l = freq_1
                    freq_rs = freqs_hm[freqs_hm > freq_tb_min]
                    # find the rest which are larger than the frequency of the minimum
                    if len(freq_rs) > 0:
                        # the smallest should be the upper bound of the fwhm
                        freq_r = freq_rs[0]
                    else:
                        # if none, use the boundary
                        freq_r = frequencies[-1]
                else:
                    # the closest one is larger than the frequency of the minimum, so
                    # it's the upper bound of the fwhm
                    freq_r = freq_1
                    freq_ls = freqs_hm[freqs_hm < freq_tb_min]
                    # find the rest which are smaller than the frequency of the minimum
                    if len(freq_ls) > 0:
                        # the largest should be the lower bound of the fwhm
                        freq_l = freq_ls[-1]
                    else:
                        # if none, use the boundary
                        freq_l = frequencies[0]
            if len(freqs_hm) == 0:
                results["fwhm"] = None
            else:
                results["fwhm"] = freq_r - freq_l
        return results

    def computeLikelihood(self, model):
        """
        Compute the likelihood, given the lightcone output from 21cmFAST.

        Parameters
        ----------
        model : list of dicts
            Exactly the output of :meth:`simulate`.

        Returns
        -------
        lnl : float
            The log-likelihood for the given model.
        """
        if model["freq_tb_min"] is None:
            return -np.inf

        if self.use_width:
            if model["fwhm"] is None:
                return -np.inf
            else:
                # asymmetric uncertainty follows approximation in Barlow04, Sec 3.6
                denominator = self.fwhm_err_upp_edges * self.fwhm_err_low_edges + (
                    self.fwhm_err_upp_edges - self.fwhm_err_low_edges
                ) * (model["fwhm"] - self.fwhm_edges)
                if denominator <= 0:
                    return -np.inf
                else:
                    return (
                        -0.5
                        * np.square(
                            (model["freq_tb_min"] - self.freq_edges)
                            / self.freq_err_edges
                        )
                        + -0.5
                        * np.square(model["fwhm"] - self.fwhm_edges)
                        / denominator
                    )
        else:
            return -0.5 * np.square(
                (model["freq_tb_min"] - self.freq_edges) / self.freq_err_edges
            )<|MERGE_RESOLUTION|>--- conflicted
+++ resolved
@@ -1306,6 +1306,7 @@
         self.name = str(name)
 
     def setup(self):
+        """Perform post-init setup."""
         super().setup()
 
         # We only allow one datafile, so get the data out of it
@@ -1353,17 +1354,11 @@
 
     @property
     def redshifts(self):
-<<<<<<< HEAD
         """Redshifts of observation."""
-        return self.core_primary.redshift
+        return self.paired_core.redshift
 
     def reduce_data(self, ctx):
         """Reduce data to model."""
-        return ctx.get("luminosity_function")
-=======
-        return self.paired_core.redshift
-
-    def reduce_data(self, ctx):
         lfunc = ctx.get("luminosity_function" + self.name)
         if not self._is_setup:
             # During setup, return a list, so that it can be matched with the
@@ -1371,7 +1366,6 @@
             return [lfunc]
         else:
             return lfunc
->>>>>>> 10a77293
 
     def computeLikelihood(self, model):
         """Compute the likelihood."""
@@ -1387,12 +1381,8 @@
         return lnl
 
     def define_noise(self, ctx, model):
-<<<<<<< HEAD
         """Define noise properties."""
-        sig = self.core_primary.sigma
-=======
         sig = self.paired_core.sigma
->>>>>>> 10a77293
 
         if callable(sig[0]):
             return [{"sigma": [s(m["Muv"]) for s, m in zip(sig, model)]}]
